--- conflicted
+++ resolved
@@ -468,14 +468,9 @@
 	}`
 	rootFieldSelections := []string{
 		"name",
-<<<<<<< HEAD
-		"... on Lion { _id: id }",
-		"... on Snake { _id: id }",
-		"__typename",
-=======
 		"... on Lion { _bramble_id: id }",
 		"... on Snake { _bramble_id: id }",
->>>>>>> 971b1f97
+		"__typename",
 	}
 	PlanTestFixture3.CheckUnorderedRootFieldSelections(t, query, rootFieldSelections)
 }
@@ -495,18 +490,11 @@
 	}`
 	rootFieldSelections := []string{
 		"name",
-<<<<<<< HEAD
-		"... on Lion { _id: id }",
-		"... on Snake { _id: id }",
-		"... on Lion { maneColor __typename }",
-		"... on Snake { _id: id __typename }",
-		"__typename",
-=======
 		"... on Lion { _bramble_id: id }",
 		"... on Snake { _bramble_id: id }",
 		"... on Lion { maneColor _bramble_id: id __typename }",
 		"... on Snake { _bramble_id: id __typename }",
->>>>>>> 971b1f97
+		"__typename",
 	}
 	PlanTestFixture3.CheckUnorderedRootFieldSelections(t, query, rootFieldSelections)
 }
